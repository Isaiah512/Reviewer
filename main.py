--- conflicted
+++ resolved
@@ -1,4 +1,3 @@
-<<<<<<< HEAD
 try:
     import os
     import subprocess
@@ -9,8 +8,7 @@
     from PyPDF2 import PdfReader
     from pptx import Presentation
     import shutil
-
-    # Load environment variables from .env file
+# Load environment variables from .env file
     load_dotenv()
     google_api_key = os.getenv("GOOGLE_API_KEY")
 
@@ -269,71 +267,4 @@
 
 except KeyboardInterrupt:
     print("\nProgram interrupted by user during initialization")
-    sys.exit(0)
-=======
-import os
-from dotenv import load_dotenv
-from langchain_google_genai import GoogleGenerativeAI
-from langchain.prompts import PromptTemplate
-from langchain.chains import LLMChain
-from PyPDF2 import PdfReader
-
-# Load environment variables from .env file
-load_dotenv()
-gemini_api_key = os.getenv("GEMINI_API_KEY")
-
-if not gemini_api_key:
-    raise ValueError("Gemini API key is not set in the environment variables.")
-
-# Initialize the Gemini model
-llm = GoogleGenerativeAI(model="gemini-pro")
-
-# Define the prompt template
-prompt_template = """
-Given the following text from a study document, extract the key points and create a concise summary and bullet points for an examination reviewer about this.
-
-Text:
-{text}
-
-Summary:
-
-bullet points:
-"""
-
-# Initialize the PromptTemplate and LLMChain
-prompt = PromptTemplate(input_variables=["text"], template=prompt_template)
-summarization_chain = LLMChain(prompt=prompt, llm=llm)
-
-def extract_text_from_pdf(pdf_path):
-    # Extract text from each page of the PDF.
-    pdf_text = []
-    try:
-        with open(pdf_path, "rb") as file:
-            reader = PdfReader(file)
-            for page in reader.pages:
-                text = page.extract_text()
-                if text:  # Check if text extraction was successful
-                    pdf_text.append(text)
-    except Exception as e:
-        raise IOError(f"Error reading the PDF file: {e}")
-    return " ".join(pdf_text)  # Join the list into a single string
-
-def summarize_text_to_bullets(pdf_text):
-    # Summarize the extracted text into bullet points using the LLM.
-    response = summarization_chain.run(text=pdf_text)
-    return response
-
-def pdf_to_bullet_summary(pdf_path):
-    # Main function to extract and summarize PDF content.
-    pdf_text = extract_text_from_pdf(pdf_path)
-    bullet_summary = summarize_text_to_bullets(pdf_text)
-    return bullet_summary
-
-if __name__ == "__main__":
-    pdf_path = "./test.pdf"
-    try:
-        review_notes = pdf_to_bullet_summary(pdf_path)
-        print("Review Notes:\n", review_notes)
-    except Exception as e:
-        print(f"An error occurred: {e}")
->>>>>>> c6ed5c6e
+    sys.exit(0)